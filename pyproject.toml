--- conflicted
+++ resolved
@@ -22,11 +22,8 @@
     "transformers>=4.51.3",
     "gradio>=5.30.0",
     "neuronpedia>=1.0.20",
-<<<<<<< HEAD
-    "huggingface_hub"
-=======
+    "huggingface_hub",
     "datasets>=2.14.6",
->>>>>>> ccdbe4fd
 ]
 
 [tool.setuptools]
